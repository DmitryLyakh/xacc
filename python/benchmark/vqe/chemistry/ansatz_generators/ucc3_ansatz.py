from pelix.ipopo.decorators import ComponentFactory, Property, Requires, Provides, \
    Validate, Invalidate, Instantiate
from ansatz_generator import AnsatzGenerator
import ast
import xacc

@ComponentFactory("ucc3_ansatz_generator_factory")
@Provides("ansatz_generator")
@Property("_ansatz_generator", "ansatz_generator", "ucc3")
@Property("_name", "name", "ucc3")
@Instantiate("ucc3_ansatz_generator_instance")
class UCC3(AnsatzGenerator):

    def generate(self, inputParams, nQubits):
<<<<<<< HEAD
        ucc3_function = xacc.gate.createComposite('ucc3', ['t1','t2','t3'])
        x0 = xacc.gate.create("X", [0])
        x1 = xacc.gate.create("X", [2])
=======
        ucc3_function = xacc.gate.createFunction('ucc3', [x for x in range(nQubits)])
        x_gate_qubits = inputParams['x-gates']
        if isinstance(inputParams['x-gates'] ,str):
           x_gate_qubits = ast.literal_eval(inputParams['x-gates'])
        for q in x_gate_qubits:
            x_gate = xacc.gate.create('X', [q])
            ucc3_function.addInstruction(x_gate)
>>>>>>> 880e9eab
        rx0 = xacc.gate.create("Rx", [0], [1.57079632])
        h0 = xacc.gate.create("H", [1])
        cn0 = xacc.gate.create("CNOT", [0,1])
        rz0 = xacc.gate.create("Rz", [1], ['t1'])
        rx1 = xacc.gate.create("Rx", [2], [1.57079632])
        h1 = xacc.gate.create("H", [3])
        cn1 = xacc.gate.create("CNOT", [2,3])
        rz1 = xacc.gate.create("Rz", [3], ['t2'])
        cn2 = xacc.gate.create("CNOT", [2,3])
        rx2 = xacc.gate.create("Rx", [2], [-1.57079632])
        h2 = xacc.gate.create("H", [2])
        cn3 = xacc.gate.create("CNOT", [1,2])
        cn4 = xacc.gate.create("CNOT", [2,3])
        rz2 = xacc.gate.create("Rz", [3], ['t3'])
        cn5 = xacc.gate.create("CNOT", [2,3])
        cn6 = xacc.gate.create("CNOT", [1,2])
        cn7 = xacc.gate.create("CNOT", [0,1])
        rx3 = xacc.gate.create("Rx", [0], [-1.57079632])
        h4 = xacc.gate.create("H", [1])
        h5 = xacc.gate.create("H", [2])
        h6 = xacc.gate.create("H", [3])
        ucc3_function.addInstruction(x0)
        ucc3_function.addInstruction(x1)
        ucc3_function.addInstruction(rx0)
        ucc3_function.addInstruction(h0)
        ucc3_function.addInstruction(cn0)
        ucc3_function.addInstruction(rz0)
        ucc3_function.addInstruction(rx1)
        ucc3_function.addInstruction(h1)
        ucc3_function.addInstruction(cn1)
        ucc3_function.addInstruction(rz1)
        ucc3_function.addInstruction(cn2)
        ucc3_function.addInstruction(rx2)
        ucc3_function.addInstruction(h2)
        ucc3_function.addInstruction(cn3)
        ucc3_function.addInstruction(cn4)
        ucc3_function.addInstruction(rz2)
        ucc3_function.addInstruction(cn5)
        ucc3_function.addInstruction(cn6)
        ucc3_function.addInstruction(cn7)
        ucc3_function.addInstruction(rx3)
        ucc3_function.addInstruction(h4)
        ucc3_function.addInstruction(h5)
        ucc3_function.addInstruction(h6)
        return ucc3_function<|MERGE_RESOLUTION|>--- conflicted
+++ resolved
@@ -12,19 +12,16 @@
 class UCC3(AnsatzGenerator):
 
     def generate(self, inputParams, nQubits):
-<<<<<<< HEAD
         ucc3_function = xacc.gate.createComposite('ucc3', ['t1','t2','t3'])
-        x0 = xacc.gate.create("X", [0])
-        x1 = xacc.gate.create("X", [2])
-=======
-        ucc3_function = xacc.gate.createFunction('ucc3', [x for x in range(nQubits)])
-        x_gate_qubits = inputParams['x-gates']
+        x_gate_qubits = inputParams['x-gates'] if 'x-gates' in inputParams else [0,2]
         if isinstance(inputParams['x-gates'] ,str):
            x_gate_qubits = ast.literal_eval(inputParams['x-gates'])
         for q in x_gate_qubits:
             x_gate = xacc.gate.create('X', [q])
             ucc3_function.addInstruction(x_gate)
->>>>>>> 880e9eab
+        for q in x_gate_qubits:
+            x_gate = xacc.gate.create('X', [q])
+            ucc3_function.addInstruction(x_gate)
         rx0 = xacc.gate.create("Rx", [0], [1.57079632])
         h0 = xacc.gate.create("H", [1])
         cn0 = xacc.gate.create("CNOT", [0,1])
