--- conflicted
+++ resolved
@@ -588,7 +588,6 @@
       m, "Optimizer",
       "The Optimizer interface provides optimization routine implementations "
       "for use in algorithms.")
-<<<<<<< HEAD
       .def(
           "optimize",
           [&](xacc::Optimizer &o, py::function &f,
@@ -611,35 +610,6 @@
             return o.optimize(opt);
           },
           "")
-=======
-      .def("optimize",
-           [&](xacc::Optimizer &o,
-               std::function<std::pair<double, std::vector<double>>(
-                   const std::vector<double> &x)> &f,
-               const int ndim) {
-             OptFunction opt(
-                 [&](const std::vector<double> &x, std::vector<double> &grad) {
-                   auto ret = f(x);
-                   if (grad.size() == ndim) {
-                     for (int i = 0; i < grad.size(); i++) {
-                       grad[i] = ret.second[i];
-                     }
-                   }
-                   return ret.first;
-                 },
-                 ndim);
-             return o.optimize(opt);
-           })
-      .def("optimize",
-           [&](xacc::Optimizer &o,
-               std::function<double(const std::vector<double> &x)> &f,
-               const int ndim) {
-             OptFunction opt([&](const std::vector<double> &x,
-                                 std::vector<double> &grad) { return f(x); },
-                             ndim);
-             return o.optimize(opt);
-           })
->>>>>>> 10db0cc7
       .def("setOptions",
            (void (xacc::Optimizer::*)(const HeterogeneousMap &)) &
                xacc::Optimizer::setOptions,
