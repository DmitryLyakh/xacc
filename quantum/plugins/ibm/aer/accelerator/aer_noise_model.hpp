#pragma once

#include "NoiseModel.hpp"

namespace xacc {
namespace quantum {
class IbmqNoiseModel : public NoiseModel {
public:
  // Identifiable interface impls
  const std::string name() const override { return "IBM"; }
  const std::string description() const override {
    return "Backend noise model based on IBMQ backend specifications.";
  }
  void initialize(const HeterogeneousMap &params) override;
  std::string toJson() const override;
  RoErrors readoutError(size_t qubitIdx) const override {
    // If this noise model has not been initialized with a backend, give zero ro
    // errors.
    return m_roErrors.empty() ? std::make_pair(0.0, 0.0) : m_roErrors[qubitIdx];
  }
  std::vector<RoErrors> readoutErrors() const override { return m_roErrors; }

<<<<<<< HEAD
  std::vector<KrausOp>
  gateError(xacc::quantum::Gate &gate) const override;
  size_t nQubits() const override { return m_nbQubits; }
  std::vector<double> averageSingleQubitGateFidelity() const override;
  std::vector<std::tuple<size_t, size_t, double>>
  averageTwoQubitGateFidelity() const override;
=======
  std::vector<KrausOp> gateError(xacc::quantum::Gate &gate) const override;
>>>>>>> c4599603

private:
  // Gets the name of the equivalent universal gate.
  // e.g. an Rz <=> u1; H <==> u2, etc.
  std::string getUniversalGateEquiv(xacc::quantum::Gate &in_gate) const;
  std::tuple<double, double, double>
  relaxationParams(xacc::quantum::Gate &in_gate, size_t in_qubitIdx) const;
  std::vector<double>
  calculateDepolarizing(xacc::quantum::Gate &in_gate,
                        const std::vector<std::vector<std::complex<double>>>
                            &in_relaxationError) const;
  // Compute the gate fidelity given the amplitude damping noise:
  double averageGateFidelity(
      xacc::quantum::Gate &in_gate,
      const std::vector<std::vector<std::complex<double>>> &in_relaxationError) const;

  // Helper to construct the Choi matrix represents overall thermal relaxation:
  // i.e. amplitude damping + dephasing.
  std::vector<std::vector<std::complex<double>>>
  thermalRelaxationChoiMat(double in_gateTime, double in_T1,
                           double in_T2) const;

private:
  // Parsed parameters needed for noise model construction.
  size_t m_nbQubits;
  std::vector<double> m_qubitT1;
  std::vector<double> m_qubitT2;
  std::unordered_map<std::string, double> m_gateErrors;
  std::unordered_map<std::string, double> m_gateDurations;
  std::vector<std::pair<double, double>> m_roErrors;
  std::vector<std::pair<int, int>> m_connectivity;
};
} // namespace quantum
} // namespace xacc<|MERGE_RESOLUTION|>--- conflicted
+++ resolved
@@ -20,16 +20,12 @@
   }
   std::vector<RoErrors> readoutErrors() const override { return m_roErrors; }
 
-<<<<<<< HEAD
   std::vector<KrausOp>
   gateError(xacc::quantum::Gate &gate) const override;
   size_t nQubits() const override { return m_nbQubits; }
   std::vector<double> averageSingleQubitGateFidelity() const override;
   std::vector<std::tuple<size_t, size_t, double>>
   averageTwoQubitGateFidelity() const override;
-=======
-  std::vector<KrausOp> gateError(xacc::quantum::Gate &gate) const override;
->>>>>>> c4599603
 
 private:
   // Gets the name of the equivalent universal gate.
